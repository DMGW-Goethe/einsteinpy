<<<<<<< HEAD
from .fantasy import GeodesicIntegrator
from .runge_kutta import RK45, RK4naive
=======
from .runge_kutta import RK45, RK4naive

__all__ = ["RK45", "RK4naive"]
>>>>>>> 77ce5823
<|MERGE_RESOLUTION|>--- conflicted
+++ resolved
@@ -1,8 +1,4 @@
-<<<<<<< HEAD
 from .fantasy import GeodesicIntegrator
 from .runge_kutta import RK45, RK4naive
-=======
-from .runge_kutta import RK45, RK4naive
 
-__all__ = ["RK45", "RK4naive"]
->>>>>>> 77ce5823
+__all__ = ["GeodesicIntegrator", "RK45", "RK4naive"]
--- conflicted
+++ resolved
@@ -35,7 +35,7 @@
 - [#547]: Fixed #552, Renamed missing attributes in einsteinpy.plotting.geodesic.static
 - [#547]: Increased test coverage for einsteinpy.ijit
 - [#551]: Fixed #526, Exceptions module added, CoordinateError class implemented
-<<<<<<< HEAD
+- [#565]: Fixed #549, Updated einsteinpy.symbolic Jupyter Notebooks
 - [#548]: Fixed #36, Added support for animated Geodesic plots
 - [#548]: Fixed #40, Added support for Order 4, 6 & 8 Geodesic Integrators
 - [#548]: Fixed #105, Added support for simulating Null Geodesics in Kerr & Schwarzschild geometries
@@ -43,9 +43,6 @@
 - [#548]: Fixed #367, Scaling issues fixed for Frame Dragging
 - [#548]: Fixed #535, Moved to a pure python geodesic solver, Julia dependency removed
 - [#548]: Minor edits to documentation for geodesic and plotting.geodesic modules
-=======
-- [#565]: Fixed #549, Updated einsteinpy.symbolic Jupyter Notebooks
->>>>>>> acfba21e
 
 0.5.0
 -----
